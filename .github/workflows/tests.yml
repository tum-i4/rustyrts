--- conflicted
+++ resolved
@@ -47,17 +47,12 @@
           cargo --version
           rustc --version
       - uses: Swatinem/rust-cache@v2
-<<<<<<< HEAD
-#      - name: rustfmt
-#        run: cargo fmt --all -- --check
-=======
       - name: rustfmt
         run: cargo fmt --all -- --check
       - uses: taiki-e/install-action@v2
         name: Install nextest using install-action
         with:
           tool: nextest
->>>>>>> 9f71f648
       - name: Build
         run: cargo build --all-targets
       - name: Test
