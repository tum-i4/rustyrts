--- conflicted
+++ resolved
@@ -59,7 +59,6 @@
 
     let mode = options.mode.clone().unwrap_or_default();
     let output_mutex = Mutex::new(output_dir);
-<<<<<<< HEAD
     let mut build_dirs = vec![BuildDir::new(workspace_dir, &options, console)?];
     let baseline_outcome = {
         let _span = debug_span!("baseline").entered();
@@ -75,12 +74,6 @@
             true,
             "",
         )?
-=======
-    let build_dir = if options.in_place {
-        BuildDir::in_place(workspace_dir)?
-    } else {
-        BuildDir::copy_from(workspace_dir, options.gitignore, options.leak_dirs, console)?
->>>>>>> 9f71f648
     };
     let baseline_outcome = match options.baseline {
         BaselineStrategy::Run => {
@@ -147,12 +140,8 @@
                         let package = mutant.package().clone();
                         // We don't care about the outcome; it's been collected into the output_dir.
                         let _outcome = test_scenario(
-<<<<<<< HEAD
                             &mode,
                             &mut build_dir,
-=======
-                            &build_dir,
->>>>>>> 9f71f648
                             &output_mutex,
                             &Scenario::Mutant(mutant),
                             &[&package],
@@ -225,12 +214,8 @@
 /// The [BuildDir] is passed as mutable because it's for the exclusive use of this function for the
 /// duration of the test.
 fn test_scenario(
-<<<<<<< HEAD
     mode: &Mode,
     build_dir: &mut BuildDir,
-=======
-    build_dir: &BuildDir,
->>>>>>> 9f71f648
     output_mutex: &Mutex<OutputDir>,
     scenario: &Scenario,
     test_packages: &[&Package],
