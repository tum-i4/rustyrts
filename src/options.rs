--- conflicted
+++ resolved
@@ -46,13 +46,11 @@
 /// config file.
 #[derive(Default, Debug, Clone)]
 pub struct Options {
-<<<<<<< HEAD
     /// rustyRTS mode
     pub mode: Option<Mode>,
-=======
+
     /// Run tests in an unmutated tree?
     pub baseline: BaselineStrategy,
->>>>>>> 9f71f648
 
     /// Don't run the tests, just see if each mutant builds.
     pub check_only: bool,
@@ -214,7 +212,6 @@
         };
 
         let options = Options {
-<<<<<<< HEAD
             mode: args.mode.clone(),
             additional_cargo_args: args
                 .cargo_arg
@@ -229,14 +226,6 @@
                 .chain(config.additional_cargo_test_args.iter().cloned())
                 .chain(json_args.into_iter().map(|s| s.to_string()))
                 .collect(),
-=======
-            additional_cargo_args: join_slices(&args.cargo_arg, &config.additional_cargo_args),
-            additional_cargo_test_args: join_slices(
-                &args.cargo_test_args,
-                &config.additional_cargo_test_args,
-            ),
-            baseline: args.baseline,
->>>>>>> 9f71f648
             check_only: args.check,
             colors: args.colors,
             emit_json: args.json,
@@ -261,15 +250,11 @@
             show_times: !args.no_times,
             show_all_logs: args.all_logs,
             test_timeout: args.timeout.map(Duration::from_secs_f64),
-<<<<<<< HEAD
             emit_json: args.json,
             colors: true, // TODO: An option for this and use CLICOLORS.
             emit_diffs: args.diff,
             minimum_test_timeout,
             emit_mir: args.emit_mir,
-=======
-            test_tool: args.test_tool.or(config.test_tool).unwrap_or_default(),
->>>>>>> 9f71f648
         };
         options.error_values.iter().for_each(|e| {
             if e.starts_with("Err(") {
