--- conflicted
+++ resolved
@@ -164,13 +164,8 @@
         exclude_re = ["-> bool with true"]
         "#,
     );
-<<<<<<< HEAD
-    run()
-        .args(["mutants-rts", "--list", "--line-col=false", "-d"])
-=======
     let cmd = run()
         .args(["mutants", "--list", "--line-col=false", "-d"])
->>>>>>> 9f71f648
         .arg(testdata.path())
         .assert()
         .success();
@@ -201,13 +196,8 @@
         .success()
         .stdout(predicates::str::is_empty());
     // Also tests that the alias --exclude-regex is accepted
-<<<<<<< HEAD
-    run()
-        .args(["mutants-rts", "--list", "--line-col=false", "-d"])
-=======
     let cmd = run()
         .args(["mutants", "--list", "--line-col=false", "-d"])
->>>>>>> 9f71f648
         .arg(testdata.path())
         .args(["--exclude-regex", " -> "])
         .args(["-f", "src/simple_fns.rs"])
