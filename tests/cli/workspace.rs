--- conflicted
+++ resolved
@@ -4,12 +4,9 @@
 
 use std::fs::read_to_string;
 
-<<<<<<< HEAD
-use indoc::indoc;
-=======
 use insta::assert_snapshot;
 use itertools::Itertools;
->>>>>>> 9f71f648
+use indoc::indoc;
 use serde_json::json;
 
 use super::{assert_bytes_eq_json, copy_of_testdata, run};
@@ -106,7 +103,6 @@
     );
 }
 
-<<<<<<< HEAD
 // #[test]
 // fn workspace_tree_is_well_tested() {
 //     let tmp_src_dir = copy_of_testdata("workspace");
@@ -125,27 +121,6 @@
 //     assert_eq!(json["missed"].as_u64().unwrap(), 0);
 //     assert_eq!(json["timeout"].as_u64().unwrap(), 0);
 //     let outcomes = json["outcomes"].as_array().unwrap();
-=======
-#[test]
-fn workspace_tree_is_well_tested() {
-    let tmp_src_dir = copy_of_testdata("workspace");
-    run()
-        .args(["mutants", "-d"])
-        .arg(tmp_src_dir.path())
-        .assert()
-        .success();
-    // The outcomes.json has some summary data
-    let json_str =
-        fs::read_to_string(tmp_src_dir.path().join("mutants.out/outcomes.json")).unwrap();
-    println!("outcomes.json:\n{json_str}");
-    let json: serde_json::Value = json_str.parse().unwrap();
-    let total = json["total_mutants"].as_u64().unwrap();
-    assert!(total > 8);
-    assert_eq!(json["caught"].as_u64().unwrap(), total);
-    assert_eq!(json["missed"].as_u64().unwrap(), 0);
-    assert_eq!(json["timeout"].as_u64().unwrap(), 0);
-    let outcomes = json["outcomes"].as_array().unwrap();
->>>>>>> 9f71f648
 
 //     {
 //         let baseline = outcomes[0].as_object().unwrap();
@@ -172,7 +147,6 @@
 //         );
 //     }
 
-<<<<<<< HEAD
 //     assert_eq!(outcomes.len(), 9);
 //     for outcome in &outcomes[1..] {
 //         let mutant = &outcome["scenario"]["Mutant"];
@@ -213,48 +187,6 @@
 //         );
 //     }
 //  }
-=======
-    assert!(outcomes.len() > 9);
-    for outcome in &outcomes[1..] {
-        let mutant = &outcome["scenario"]["Mutant"];
-        let package_name = mutant["package"].as_str().unwrap();
-        assert!(!package_name.is_empty());
-        assert_eq!(outcome["summary"], "CaughtMutant");
-        let mutant_phases = outcome["phase_results"].as_array().unwrap();
-        assert_eq!(mutant_phases.len(), 2);
-        assert_eq!(mutant_phases[0]["process_status"], "Success");
-        assert_eq!(
-            mutant_phases[0]["argv"].as_array().unwrap()[1..=3],
-            ["build", "--tests", "--manifest-path"]
-        );
-        assert_eq!(mutant_phases[1]["process_status"], "Failure");
-        assert_eq!(
-            mutant_phases[1]["argv"].as_array().unwrap()[1..=2],
-            ["test", "--manifest-path"],
-        );
-    }
-    {
-        let baseline = json["outcomes"][0].as_object().unwrap();
-        assert_eq!(baseline["scenario"].as_str().unwrap(), "Baseline");
-        assert_eq!(baseline["summary"], "Success");
-        let baseline_phases = baseline["phase_results"].as_array().unwrap();
-        assert_eq!(baseline_phases.len(), 2);
-        assert_eq!(baseline_phases[0]["process_status"], "Success");
-        assert_eq!(
-            baseline_phases[0]["argv"].as_array().unwrap()[1..].iter().map(|v| v.as_str().unwrap()).join(" "),
-            "build --tests --package cargo_mutants_testdata_workspace_utils --package main --package main2",
-        );
-        assert_eq!(baseline_phases[1]["process_status"], "Success");
-        assert_eq!(
-            baseline_phases[1]["argv"].as_array().unwrap()[1..]
-                .iter()
-                .map(|v| v.as_str().unwrap())
-                .join(" "),
-            "test --package cargo_mutants_testdata_workspace_utils --package main --package main2",
-        );
-    }
-}
->>>>>>> 9f71f648
 
 #[test]
 /// Baseline tests in a workspace only test the packages that will later
