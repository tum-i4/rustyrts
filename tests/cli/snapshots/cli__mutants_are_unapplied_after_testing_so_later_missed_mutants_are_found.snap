---
source: tests/cli/main.rs
expression: stdout
---
<<<<<<< HEAD
Found 9 mutants to test
ok         Unmutated baseline
MISSED     src/a.rs:2:5: replace one -> i32 with 1
MISSED     src/b.rs:2:5: replace one_untested -> i32 with 0
MISSED     src/b.rs:2:5: replace one_untested -> i32 with 1
MISSED     src/b.rs:2:5: replace one_untested -> i32 with -1
MISSED     src/c.rs:2:5: replace one -> i32 with 1
9 mutants tested: 5 missed, 4 caught
=======
Found 6 mutants to test
Unmutated baseline ... ok
src/b.rs:2:5: replace one_untested -> i32 with 0 ... NOT CAUGHT
src/b.rs:2:5: replace one_untested -> i32 with -1 ... NOT CAUGHT
6 mutants tested: 2 missed, 4 caught
>>>>>>> 2f0e8f1a
<|MERGE_RESOLUTION|>--- conflicted
+++ resolved
@@ -2,19 +2,8 @@
 source: tests/cli/main.rs
 expression: stdout
 ---
-<<<<<<< HEAD
-Found 9 mutants to test
+Found 6 mutants to test
 ok         Unmutated baseline
-MISSED     src/a.rs:2:5: replace one -> i32 with 1
 MISSED     src/b.rs:2:5: replace one_untested -> i32 with 0
-MISSED     src/b.rs:2:5: replace one_untested -> i32 with 1
 MISSED     src/b.rs:2:5: replace one_untested -> i32 with -1
-MISSED     src/c.rs:2:5: replace one -> i32 with 1
-9 mutants tested: 5 missed, 4 caught
-=======
-Found 6 mutants to test
-Unmutated baseline ... ok
-src/b.rs:2:5: replace one_untested -> i32 with 0 ... NOT CAUGHT
-src/b.rs:2:5: replace one_untested -> i32 with -1 ... NOT CAUGHT
 6 mutants tested: 2 missed, 4 caught
->>>>>>> 2f0e8f1a
