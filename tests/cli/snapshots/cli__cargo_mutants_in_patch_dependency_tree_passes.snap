--- conflicted
+++ resolved
@@ -4,11 +4,7 @@
 ---
 Found 5 mutants to test
 ok       Unmutated baseline
-<<<<<<< HEAD
 caught   src/lib.rs:7:5: replace is_even -> bool with true
 caught   src/lib.rs:7:5: replace is_even -> bool with false
 caught   src/lib.rs:7:11: replace == with != in is_even
 3 mutants tested: 3 caught
-=======
-5 mutants tested: 5 caught
->>>>>>> 9f71f648
