--- conflicted
+++ resolved
@@ -5,10 +5,6 @@
 Found 5 mutants to test
 ok       Unmutated baseline
 MISSED   src/bin/factorial.rs:2:5: replace main with ()
-<<<<<<< HEAD
 caught   src/bin/factorial.rs:8:5: replace factorial -> u32 with 0
 caught   src/bin/factorial.rs:8:5: replace factorial -> u32 with 1
 3 mutants tested: 1 missed, 2 caught
-=======
-5 mutants tested: 1 missed, 4 caught
->>>>>>> 9f71f648
