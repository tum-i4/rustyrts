--- conflicted
+++ resolved
@@ -48,8 +48,7 @@
     ...
 
 In this version of the `unix_mode` crate, the `is_block_device` function was
-indeed untested. The gap was fixed by adding a
-[doctest](https://github.com/sourcefrog/unix_mode/blob/07e098c1f06d9971f26fe05afa65c3e36135e81f/src/lib.rs#L239-L242).
+indeed untested.
 
 To see what mutants could be generated without running them, use `--list`.
 `--list` also supports a `--json` option to make the output more
@@ -104,13 +103,8 @@
 - **3**: Some tests timed out: possibly the mutatations caused an infinite loop,
   or the timeout is too low.
 
-<<<<<<< HEAD
-- **4**: The tests are already failing or hanging in a copy of the clean tree,
+- **4**: The tests are already failing or hanging before any mutations are applied,
   so no mutations were tested.
-=======
-- **4**: The tests are already failing in a copy of the clean tree, so no
-  mutations were tested.
->>>>>>> b1ebcdcb
 
 ### `mutants.out`
 
@@ -121,7 +115,6 @@
   cargo.
 
 - A `mutants.json` file describing all the generated mutants.
-<<<<<<< HEAD
 
 - An `outcomes.json` file describing the results of all tests.
 
@@ -137,20 +130,18 @@
     }
 ```
 
-The `--timeout` option lets you set a maximum run time for all tests, so that
-the `cargo mutants` command will not itself get stuck. The fact that the test
-timed out is shown in the output.
-
-The timeout is applied to both the clean and mutated tests. The timeout does not
-apply to `cargo check` or `cargo build`, only `cargo test`.
-
-The default timeout is 3x the time to run the tests in an unmutated tree, and
-at least 5 seconds. There is no timeout on tests in the unmutated tree by
-default, but an explicitly set timeout is applied.
-
-When a test times out, you can mark it with `#[mutants::skip]` so that future `cargo mutants` runs go faster.
-=======
->>>>>>> b1ebcdcb
+`cargo mutants` automatically sets a timeout when running tests with mutations
+applied, and reports mutations that hit a timeout. The automatic timeout is the
+maximum of 5 seconds, or 3x the time to run tests with no mutations.
+
+You can also set an explicit timout with the `--timeout` option. In this case
+the timeout is also applied to tests run with no mutation.
+
+The timeout does not apply to `cargo check` or `cargo build`, only `cargo
+test`.
+
+When a test times out, you can mark it with `#[mutants::skip]` so that future
+`cargo mutants` runs go faster.
 
 ### Tips
 
@@ -160,15 +151,17 @@
   `RUSTFLAGS` when you do want to check this -- and don't do this when running
   `cargo mutants`.
 
-- Anything you can do to make the `cargo build` and `cargo test` suite faster
-  will have a multiplicative effect on `cargo mutants` run time, and of course
-  will also make normal development more pleasant. There's lots of good advice
-  on the web.
-
-- In particular, on Linux, using the
-  [Mold linker](https://github.com/rui314/mold) can improve build times
-  significantly: because cargo-mutants does many incremental builds, link time
-  is important.
+### Performance
+
+Anything you can do to make the `cargo build` and `cargo test` suite faster
+will have a multiplicative effect on `cargo mutants` run time, and of course
+will also make normal development more pleasant. There's lots of good advice
+on the web.
+
+In particular, on Linux, using the
+[Mold linker](https://github.com/rui314/mold) can improve build times
+significantly: because cargo-mutants does many incremental builds, link time
+is important.
 
 ### Hard-to-test cases
 
@@ -288,23 +281,6 @@
   rust-analyzer?), which would help it generate more interesting viable mutants,
   and fewer unviable mutants.
 
-- It might be helpful to distinguish whether the build failed, or the mutation
-  was caught by tests. Ideally, cargo-mutants would never generate code that
-  just won't build, firstly because it's a waste of time, and secondly because
-  it may indicate a missed opportunity to generate more interesting mutants that
-  would build.
-
-<<<<<<< HEAD
-- You need to set a timeout yourself: ideally cargo-mutants would set one
-  automatically from the duration of the clean tests.
-=======
-- Some mutations will cause the program to hang or spin, for example if the
-  mutation causes the condition of a `while` loop to always be true. For now,
-  you'll need to notice and interrupt `cargo mutants` yourself, but I plan to
-  add a timeout. (On Unix we need to run the build in a process group so that
-  the actual test process is terminated.)
->>>>>>> b1ebcdcb
-
 - Copying the tree to build it doesn't work well if the `Cargo.toml` points to
   dependencies by a relative `path` (other than in subdirectories). This could
   be handled by an option to mutate in-place (maybe into a copy made by the
@@ -339,6 +315,13 @@
 
 - First, run `cargo build --tests` and `cargo check` in the source tree to
   "freshen" it so that the mutated copies will have a good starting point.
+
+- Make a copy of the whole tree into a scratch directory. The same directory is
+  reused across all the mutations to benefit from incremental builds.
+  - Before applying any mutations, check that `cargo test` succeeds in the
+    scratch directory: perhaps a test is already broken, or perhaps the tree
+    doesn't build when copied because it relies on relative paths to find
+    dependencies, etc.
 - Build a list of mutations:
   - Walk all source files and parse each one looking for functions.
   - Skip functions that should not be mutated for any of several reasons:
@@ -346,12 +329,6 @@
     etc.
   - For each function, depending on its return type, generate every mutation
     pattern that produces a result of that type.
-- Make a copy of the whole tree into a scratch directory. The same directory is
-  reused across all the mutations to benefit from incremental builds.
-  - Before applying any mutations, check that `cargo test` succeeds in the
-    scratch directory: perhaps a test is already broken, or perhaps the tree
-    doesn't build when copied because it relies on relative paths to find
-    dependencies, etc.
 - For each mutation:
   - Apply the mutation to the scratch tree by patching the affected file.
   - Run `cargo test` in the tree, saving output to a log file.
@@ -373,6 +350,8 @@
 possible to show a text diff of the mutation and should make it easier to
 understand any error messages from the build of the mutated code.
 
+For more details, see [DESIGN.md](DESIGN.md).
+
 ## Related work
 
 cargo-mutants was inspired by reading about the
@@ -417,4 +396,4 @@
 ## Stability
 
 cargo-mutants is in alpha and behavior, output formats, command-line syntax,
-etc, may change from one release to the next.+json output formats, etc, may change from one release to the next.